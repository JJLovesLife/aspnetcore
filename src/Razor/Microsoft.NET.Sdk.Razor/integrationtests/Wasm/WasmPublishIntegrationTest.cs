// Copyright (c) .NET Foundation. All rights reserved.
// Licensed under the Apache License, Version 2.0. See License.txt in the project root for license information.

using System.IO;
using System.IO.Compression;
using System.Text.Json;
using System.Threading.Tasks;
using Microsoft.AspNetCore.Razor.Tasks;
using Microsoft.AspNetCore.Testing;
using Xunit;
using static Microsoft.AspNetCore.Razor.Design.IntegrationTests.ServiceWorkerAssert;
using ResourceHashesByNameDictionary = System.Collections.Generic.Dictionary<string, string>;

namespace Microsoft.AspNetCore.Razor.Design.IntegrationTests
{
    public class WasmPublishIntegrationTest
    {
        private static readonly string DotNetJsFileName = $"dotnet.{BuildVariables.MicrosoftNETCoreAppRuntimeVersion}.js";

        [Fact]
        public async Task Publish_WithDefaultSettings_Works()
        {
            // Arrange
            using var project = ProjectDirectory.Create("blazorwasm", additionalProjects: new[] { "razorclasslibrary", "LinkBaseToWebRoot" });
            project.Configuration = "Debug";
            var result = await MSBuildProcessManager.DotnetMSBuild(project, "Publish");

            Assert.BuildPassed(result);

            var publishDirectory = project.PublishOutputDirectory;

            var blazorPublishDirectory = Path.Combine(publishDirectory, "wwwroot");

            Assert.FileExists(result, blazorPublishDirectory, "_framework", "blazor.boot.json");
            Assert.FileExists(result, blazorPublishDirectory, "_framework", "blazor.webassembly.js");
            Assert.FileExists(result, blazorPublishDirectory, "_framework", "dotnet.wasm");
            Assert.FileExists(result, blazorPublishDirectory, "_framework", DotNetJsFileName);
            Assert.FileExists(result, blazorPublishDirectory, "_framework", "blazorwasm.dll");
            Assert.FileExists(result, blazorPublishDirectory, "_framework", "System.Text.Json.dll"); // Verify dependencies are part of the output.

            // Verify referenced static web assets
            Assert.FileExists(result, blazorPublishDirectory, "_content", "RazorClassLibrary", "wwwroot", "exampleJsInterop.js");
            Assert.FileExists(result, blazorPublishDirectory, "_content", "RazorClassLibrary", "styles.css");

            // Verify static assets are in the publish directory
            Assert.FileExists(result, blazorPublishDirectory, "index.html");

            // Verify link item assets are in the publish directory
            Assert.FileExists(result, blazorPublishDirectory, "js", "LinkedScript.js");
            var cssFile = Assert.FileExists(result, blazorPublishDirectory, "css", "app.css");
            Assert.FileContains(result, cssFile, ".publish");
            Assert.FileDoesNotExist(result, "dist", "Fake-License.txt");

            // Verify web.config
            Assert.FileExists(result, publishDirectory, "web.config");
            Assert.FileCountEquals(result, 1, publishDirectory, "*", SearchOption.TopDirectoryOnly);

            VerifyBootManifestHashes(result, blazorPublishDirectory);
            VerifyServiceWorkerFiles(result, blazorPublishDirectory,
                serviceWorkerPath: Path.Combine("serviceworkers", "my-service-worker.js"),
                serviceWorkerContent: "// This is the production service worker",
                assetsManifestPath: "custom-service-worker-assets.js");

            VerifyTypeGranularTrimming(result, blazorPublishDirectory);
        }

        [Fact]
        public async Task Publish_InRelease_Works()
        {
            // Arrange
            using var project = ProjectDirectory.Create("blazorwasm", additionalProjects: new[] { "razorclasslibrary", "LinkBaseToWebRoot" });
            project.Configuration = "Release";
            var result = await MSBuildProcessManager.DotnetMSBuild(project, "Publish", "");

            Assert.BuildPassed(result);


            var publishDirectory = project.PublishOutputDirectory;

            var blazorPublishDirectory = Path.Combine(publishDirectory, "wwwroot");

            Assert.FileExists(result, blazorPublishDirectory, "_framework", "blazor.boot.json");
            Assert.FileExists(result, blazorPublishDirectory, "_framework", "blazor.webassembly.js");
            Assert.FileExists(result, blazorPublishDirectory, "_framework", "dotnet.wasm");
            Assert.FileExists(result, blazorPublishDirectory, "_framework", DotNetJsFileName);
            Assert.FileExists(result, blazorPublishDirectory, "_framework", "blazorwasm.dll");
            Assert.FileExists(result, blazorPublishDirectory, "_framework", "System.Text.Json.dll"); // Verify dependencies are part of the output.

            // Verify referenced static web assets
            Assert.FileExists(result, blazorPublishDirectory, "_content", "RazorClassLibrary", "wwwroot", "exampleJsInterop.js");
            Assert.FileExists(result, blazorPublishDirectory, "_content", "RazorClassLibrary", "styles.css");

            // Verify static assets are in the publish directory
            Assert.FileExists(result, blazorPublishDirectory, "index.html");

            // Verify link item assets are in the publish directory
            Assert.FileExists(result, blazorPublishDirectory, "js", "LinkedScript.js");
            var cssFile = Assert.FileExists(result, blazorPublishDirectory, "css", "app.css");
            Assert.FileContains(result, cssFile, ".publish");
            Assert.FileDoesNotExist(result, "dist", "Fake-License.txt");

            // Verify web.config
            Assert.FileExists(result, publishDirectory, "web.config");
            Assert.FileCountEquals(result, 1, publishDirectory, "*", SearchOption.TopDirectoryOnly);
        }

        [Fact]
        public async Task Publish_WithExistingWebConfig_Works()
        {
            // Arrange
            using var project = ProjectDirectory.Create("blazorwasm", additionalProjects: new[] { "razorclasslibrary", "LinkBaseToWebRoot" });
            project.Configuration = "Release";

            var webConfigContents = "test webconfig contents";
            AddFileToProject(project, "web.config", webConfigContents);

            var result = await MSBuildProcessManager.DotnetMSBuild(project, "Publish");

            Assert.BuildPassed(result);

            var publishDirectory = project.PublishOutputDirectory;

            // Verify web.config
            Assert.FileExists(result, publishDirectory, "web.config");
            Assert.FileContains(result, Path.Combine(publishDirectory, "web.config"), webConfigContents);
        }

        [Fact]
        public async Task Publish_WithNoBuild_Works()
        {
            // Arrange
            using var project = ProjectDirectory.Create("blazorwasm", additionalProjects: new[] { "razorclasslibrary" });
            var result = await MSBuildProcessManager.DotnetMSBuild(project, "Build");

            Assert.BuildPassed(result);

            result = await MSBuildProcessManager.DotnetMSBuild(project, "Publish", "/p:NoBuild=true");

            Assert.BuildPassed(result);

            var publishDirectory = project.PublishOutputDirectory;
            var blazorPublishDirectory = Path.Combine(publishDirectory, "wwwroot");

            Assert.FileExists(result, blazorPublishDirectory, "_framework", "blazor.boot.json");
            Assert.FileExists(result, blazorPublishDirectory, "_framework", "blazor.webassembly.js");
            Assert.FileExists(result, blazorPublishDirectory, "_framework", "dotnet.wasm");
            Assert.FileExists(result, blazorPublishDirectory, "_framework", DotNetJsFileName);
            Assert.FileExists(result, blazorPublishDirectory, "_framework", "blazorwasm.dll");
            Assert.FileExists(result, blazorPublishDirectory, "_framework", "System.Text.Json.dll"); // Verify dependencies are part of the output.

            // Verify static assets are in the publish directory
            Assert.FileExists(result, blazorPublishDirectory, "index.html");

            // Verify static web assets from referenced projects are copied.
            Assert.FileExists(result, blazorPublishDirectory, "_content", "RazorClassLibrary", "wwwroot", "exampleJsInterop.js");
            Assert.FileExists(result, blazorPublishDirectory, "_content", "RazorClassLibrary", "styles.css");

            // Verify static assets are in the publish directory
            Assert.FileExists(result, blazorPublishDirectory, "index.html");

            // Verify web.config
            Assert.FileExists(result, publishDirectory, "web.config");

            VerifyBootManifestHashes(result, blazorPublishDirectory);
            VerifyServiceWorkerFiles(result, blazorPublishDirectory,
                serviceWorkerPath: Path.Combine("serviceworkers", "my-service-worker.js"),
                serviceWorkerContent: "// This is the production service worker",
                assetsManifestPath: "custom-service-worker-assets.js");

            VerifyCompression(result, blazorPublishDirectory);
        }

        private static void VerifyCompression(MSBuildResult result, string blazorPublishDirectory)
        {
            var original = Assert.FileExists(result, blazorPublishDirectory, "_framework", "blazor.boot.json");
            var compressed = Assert.FileExists(result, blazorPublishDirectory, "_framework", "blazor.boot.json.br");
            using var brotliStream = new BrotliStream(File.OpenRead(compressed), CompressionMode.Decompress);
            using var textReader = new StreamReader(brotliStream);
            var uncompressedText = textReader.ReadToEnd();
            var originalText = File.ReadAllText(original);

            Assert.Equal(originalText, uncompressedText);
        }

        [Fact]
        public async Task Publish_WithTrimmingdDisabled_Works()
        {
            // Arrange
            using var project = ProjectDirectory.Create("blazorwasm", additionalProjects: new[] { "razorclasslibrary" });
            project.AddProjectFileContent(
@"<PropertyGroup>
    <PublishTrimmed>false</PublishTrimmed>
</PropertyGroup>");

            var result = await MSBuildProcessManager.DotnetMSBuild(project, "Publish");

            Assert.BuildPassed(result);

            var publishDirectory = project.PublishOutputDirectory;
            var blazorPublishDirectory = Path.Combine(publishDirectory, "wwwroot");

            Assert.FileExists(result, blazorPublishDirectory, "_framework", "blazor.boot.json");
            Assert.FileExists(result, blazorPublishDirectory, "_framework", "blazor.webassembly.js");
            Assert.FileExists(result, blazorPublishDirectory, "_framework", "dotnet.wasm");
            Assert.FileExists(result, blazorPublishDirectory, "_framework", DotNetJsFileName);
            Assert.FileExists(result, blazorPublishDirectory, "_framework", "blazorwasm.dll");
            Assert.FileExists(result, blazorPublishDirectory, "_framework", "System.Text.Json.dll"); // Verify dependencies are part of the output.

            // Verify compression works
            Assert.FileExists(result, blazorPublishDirectory, "_framework", "dotnet.wasm.br");
            Assert.FileExists(result, blazorPublishDirectory, "_framework", "System.Text.Json.dll.br"); //

            // Verify static assets are in the publish directory
            Assert.FileExists(result, blazorPublishDirectory, "index.html");

            // Verify referenced static web assets
            Assert.FileExists(result, blazorPublishDirectory, "_content", "RazorClassLibrary", "wwwroot", "exampleJsInterop.js");
            Assert.FileExists(result, blazorPublishDirectory, "_content", "RazorClassLibrary", "styles.css");

            // Verify web.config
            Assert.FileExists(result, publishDirectory, "web.config");

            VerifyBootManifestHashes(result, blazorPublishDirectory);
            VerifyServiceWorkerFiles(result, blazorPublishDirectory,
                serviceWorkerPath: Path.Combine("serviceworkers", "my-service-worker.js"),
                serviceWorkerContent: "// This is the production service worker",
                assetsManifestPath: "custom-service-worker-assets.js");

            // Verify assemblies are not trimmed
            var loggingAssemblyPath = Path.Combine(blazorPublishDirectory, "_framework", "Microsoft.Extensions.Logging.Abstractions.dll");
            Assert.AssemblyContainsType(result, loggingAssemblyPath, "Microsoft.Extensions.Logging.Abstractions.NullLogger");
        }

        [Fact]
        public async Task Publish_SatelliteAssemblies_AreCopiedToBuildOutput()
        {
            // Arrange
            using var project = ProjectDirectory.Create("blazorwasm", additionalProjects: new[] { "razorclasslibrary", "classlibrarywithsatelliteassemblies" });
            project.AddProjectFileContent(
@"
<PropertyGroup>
    <DefineConstants>$(DefineConstants);REFERENCE_classlibrarywithsatelliteassemblies</DefineConstants>
</PropertyGroup>
<ItemGroup>
    <ProjectReference Include=""..\classlibrarywithsatelliteassemblies\classlibrarywithsatelliteassemblies.csproj"" />
</ItemGroup>");

            var result = await MSBuildProcessManager.DotnetMSBuild(project, "Publish", args: "/restore");

            Assert.BuildPassed(result);

            var publishDirectory = project.PublishOutputDirectory;
            var blazorPublishDirectory = Path.Combine(publishDirectory, "wwwroot");

            Assert.FileExists(result, blazorPublishDirectory, "_framework", "Microsoft.CodeAnalysis.CSharp.dll");
            Assert.FileExists(result, blazorPublishDirectory, "_framework", "fr", "Microsoft.CodeAnalysis.CSharp.resources.dll"); // Verify satellite assemblies are present in the build output.

            var bootJsonPath = Path.Combine(blazorPublishDirectory, "_framework", "blazor.boot.json");
            Assert.FileContains(result, bootJsonPath, "\"Microsoft.CodeAnalysis.CSharp.dll\"");
            Assert.FileContains(result, bootJsonPath, "\"fr\\/Microsoft.CodeAnalysis.CSharp.resources.dll\"");

            VerifyBootManifestHashes(result, blazorPublishDirectory);
        }

        [Fact]
        [QuarantinedTest]
        public async Task Publish_HostedApp_DefaultSettings_Works()
        {
            // Arrange
            using var project = ProjectDirectory.Create("blazorhosted", additionalProjects: new[] { "blazorwasm", "razorclasslibrary", });
            var result = await MSBuildProcessManager.DotnetMSBuild(project, "Publish");
            Assert.BuildPassed(result);

            var publishDirectory = project.PublishOutputDirectory;
            // Make sure the main project exists
            Assert.FileExists(result, publishDirectory, "blazorhosted.dll");

            // Verification for https://github.com/dotnet/aspnetcore/issues/19926. Verify binaries for projects
            // referenced by the Hosted project appear in the publish directory
            Assert.FileExists(result, publishDirectory, "RazorClassLibrary.dll");
            Assert.FileExists(result, publishDirectory, "blazorwasm.dll");

            var blazorPublishDirectory = Path.Combine(publishDirectory, "wwwroot");
            Assert.FileExists(result, blazorPublishDirectory, "_framework", "blazor.boot.json");
            Assert.FileExists(result, blazorPublishDirectory, "_framework", "blazor.webassembly.js");
            Assert.FileExists(result, blazorPublishDirectory, "_framework", "dotnet.wasm");
            Assert.FileExists(result, blazorPublishDirectory, "_framework", DotNetJsFileName);
            Assert.FileExists(result, blazorPublishDirectory, "_framework", "blazorwasm.dll");
            Assert.FileExists(result, blazorPublishDirectory, "_framework", "System.Text.Json.dll"); // Verify dependencies are part of the output.

            // Verify project references appear as static web assets
            Assert.FileExists(result, blazorPublishDirectory, "_framework", "RazorClassLibrary.dll");
            // Also verify project references to the server project appear in the publish output
            Assert.FileExists(result, publishDirectory, "RazorClassLibrary.dll");

            // Verify static assets are in the publish directory
            Assert.FileExists(result, blazorPublishDirectory, "index.html");

            // Verify static web assets from referenced projects are copied.
            Assert.FileExists(result, publishDirectory, "wwwroot", "_content", "RazorClassLibrary", "wwwroot", "exampleJsInterop.js");
            Assert.FileExists(result, publishDirectory, "wwwroot", "_content", "RazorClassLibrary", "styles.css");

            // Verify web.config
            Assert.FileExists(result, publishDirectory, "web.config");

            VerifyBootManifestHashes(result, blazorPublishDirectory);

            // Verify compression works
            Assert.FileExists(result, blazorPublishDirectory, "_framework", "dotnet.wasm.br");
            Assert.FileExists(result, blazorPublishDirectory, "_framework", "blazorwasm.dll.br");
            Assert.FileExists(result, blazorPublishDirectory, "_framework", "RazorClassLibrary.dll.br");
            Assert.FileExists(result, blazorPublishDirectory, "_framework", "System.Text.Json.dll.br");

            Assert.FileExists(result, blazorPublishDirectory, "_framework", "dotnet.wasm.gz");
            Assert.FileExists(result, blazorPublishDirectory, "_framework", "blazorwasm.dll.gz");
            Assert.FileExists(result, blazorPublishDirectory, "_framework", "RazorClassLibrary.dll.gz");
            Assert.FileExists(result, blazorPublishDirectory, "_framework", "System.Text.Json.dll.gz");

            VerifyServiceWorkerFiles(result, blazorPublishDirectory,
                serviceWorkerPath: Path.Combine("serviceworkers", "my-service-worker.js"),
                serviceWorkerContent: "// This is the production service worker",
                assetsManifestPath: "custom-service-worker-assets.js");

            VerifyTypeGranularTrimming(result, blazorPublishDirectory);
        }

        [Fact]
        public async Task Publish_HostedApp_ProducesBootJsonDataWithExpectedContent()
        {
            // Arrange
            using var project = ProjectDirectory.Create("blazorhosted", additionalProjects: new[] { "blazorwasm", "razorclasslibrary", });
            var wwwroot = Path.Combine(project.DirectoryPath, "..", "blazorwasm", "wwwroot");
            File.WriteAllText(Path.Combine(wwwroot, "appsettings.json"), "Default settings");
            File.WriteAllText(Path.Combine(wwwroot, "appsettings.development.json"), "Development settings");

            var result = await MSBuildProcessManager.DotnetMSBuild(project, "Publish");
            Assert.BuildPassed(result);

            var bootJsonPath = Path.Combine(project.PublishOutputDirectory, "wwwroot", "_framework", "blazor.boot.json");
            var bootJsonData = ReadBootJsonData(result, bootJsonPath);

            var runtime = bootJsonData.resources.runtime.Keys;
            Assert.Contains(DotNetJsFileName, runtime);
            Assert.Contains("dotnet.wasm", runtime);

            var assemblies = bootJsonData.resources.assembly.Keys;
            Assert.Contains("blazorwasm.dll", assemblies);
            Assert.Contains("RazorClassLibrary.dll", assemblies);
            Assert.Contains("System.Text.Json.dll", assemblies);

            // No pdbs
            Assert.Null(bootJsonData.resources.pdb);
            Assert.Null(bootJsonData.resources.satelliteResources);

            Assert.Contains("appsettings.json", bootJsonData.config);
            Assert.Contains("appsettings.development.json", bootJsonData.config);
        }

        [Fact]
<<<<<<< HEAD
        [QuarantinedTest]
=======
        [QuarantinedTest("https://github.com/dotnet/aspnetcore/issues/23397")]
>>>>>>> 4b3fcaf7
        public async Task Publish_HostedApp_WithSatelliteAssemblies()
        {
            // Arrange
            using var project = ProjectDirectory.Create("blazorhosted", additionalProjects: new[] { "blazorwasm", "razorclasslibrary", "classlibrarywithsatelliteassemblies", });
            var wasmProject = project.GetSibling("blazorwasm");

            wasmProject.AddProjectFileContent(
@"
<PropertyGroup>
    <DefineConstants>$(DefineConstants);REFERENCE_classlibrarywithsatelliteassemblies</DefineConstants>
</PropertyGroup>
<ItemGroup>
    <ProjectReference Include=""..\classlibrarywithsatelliteassemblies\classlibrarywithsatelliteassemblies.csproj"" />
</ItemGroup>");
            var resxfileInProject = Path.Combine(wasmProject.DirectoryPath, "Resources.ja.resx.txt");
            File.Move(resxfileInProject, Path.Combine(wasmProject.DirectoryPath, "Resource.ja.resx"));

            var result = await MSBuildProcessManager.DotnetMSBuild(project, "Publish", "/restore");
            Assert.BuildPassed(result);

            var bootJsonPath = Path.Combine(project.PublishOutputDirectory, "wwwroot", "_framework", "blazor.boot.json");
            var bootJsonData = ReadBootJsonData(result, bootJsonPath);

            var publishOutputDirectory = project.PublishOutputDirectory;

            Assert.FileExists(result, publishOutputDirectory, "wwwroot", "_framework", "blazorwasm.dll");
            Assert.FileExists(result, publishOutputDirectory, "wwwroot", "_framework", "classlibrarywithsatelliteassemblies.dll");
            Assert.FileExists(result, publishOutputDirectory, "wwwroot", "_framework", "Microsoft.CodeAnalysis.CSharp.dll");
            Assert.FileExists(result, publishOutputDirectory, "wwwroot", "_framework", "fr", "Microsoft.CodeAnalysis.CSharp.resources.dll"); // Verify satellite assemblies are present in the build output.

            Assert.FileContains(result, bootJsonPath, "\"Microsoft.CodeAnalysis.CSharp.dll\"");
            Assert.FileContains(result, bootJsonPath, "\"fr\\/Microsoft.CodeAnalysis.CSharp.resources.dll\"");
        }

        [Fact]
        // Regression test for https://github.com/dotnet/aspnetcore/issues/18752
        public async Task Publish_HostedApp_WithoutTrimming_Works()
        {
            // Arrange
            using var project = ProjectDirectory.Create("blazorhosted", additionalProjects: new[] { "blazorwasm", "razorclasslibrary", });
            AddWasmProjectContent(project, @"
        <PropertyGroup>
            <PublishTrimmed>false</PublishTrimmed>
        </PropertyGroup>");

            // VS builds projects individually and then a publish with BuildDependencies=false, but building the main project is a close enough approximation for this test.
            var result = await MSBuildProcessManager.DotnetMSBuild(project, "Build");

            Assert.BuildPassed(result);

            // Publish
            result = await MSBuildProcessManager.DotnetMSBuild(project, "Publish", "/p:BuildDependencies=false");

            var publishDirectory = project.PublishOutputDirectory;
            // Make sure the main project exists
            Assert.FileExists(result, publishDirectory, "blazorhosted.dll");

            // Verification for https://github.com/dotnet/aspnetcore/issues/19926. Verify binaries for projects
            // referenced by the Hosted project appear in the publish directory
            Assert.FileExists(result, publishDirectory, "RazorClassLibrary.dll");
            Assert.FileExists(result, publishDirectory, "blazorwasm.dll");

            var blazorPublishDirectory = Path.Combine(publishDirectory, "wwwroot");
            Assert.FileExists(result, blazorPublishDirectory, "_framework", "blazor.boot.json");
            Assert.FileExists(result, blazorPublishDirectory, "_framework", "dotnet.wasm");
            Assert.FileExists(result, blazorPublishDirectory, "_framework", DotNetJsFileName);
            Assert.FileExists(result, blazorPublishDirectory, "_framework", "blazorwasm.dll");
            Assert.FileExists(result, blazorPublishDirectory, "_framework", "System.Text.Json.dll"); // Verify dependencies are part of the output.

            // Verify project references appear as static web assets
            Assert.FileExists(result, blazorPublishDirectory, "_framework", "RazorClassLibrary.dll");
            // Also verify project references to the server project appear in the publish output
            Assert.FileExists(result, publishDirectory, "RazorClassLibrary.dll");

            // Verify static assets are in the publish directory
            Assert.FileExists(result, blazorPublishDirectory, "index.html");

            // Verify static web assets from referenced projects are copied.
            Assert.FileExists(result, publishDirectory, "wwwroot", "_content", "RazorClassLibrary", "wwwroot", "exampleJsInterop.js");
            Assert.FileExists(result, publishDirectory, "wwwroot", "_content", "RazorClassLibrary", "styles.css");

            // Verify web.config
            Assert.FileExists(result, publishDirectory, "web.config");

            VerifyBootManifestHashes(result, blazorPublishDirectory);

            // Verify compression works
            Assert.FileExists(result, blazorPublishDirectory, "_framework", "dotnet.wasm.br");
            Assert.FileExists(result, blazorPublishDirectory, "_framework", "blazorwasm.dll.br");
            Assert.FileExists(result, blazorPublishDirectory, "_framework", "RazorClassLibrary.dll.br");
            Assert.FileExists(result, blazorPublishDirectory, "_framework", "System.Text.Json.dll.br");

            Assert.FileExists(result, blazorPublishDirectory, "_framework", "dotnet.wasm.gz");
            Assert.FileExists(result, blazorPublishDirectory, "_framework", "blazorwasm.dll.gz");
            Assert.FileExists(result, blazorPublishDirectory, "_framework", "RazorClassLibrary.dll.gz");
            Assert.FileExists(result, blazorPublishDirectory, "_framework", "System.Text.Json.dll.gz");

            VerifyServiceWorkerFiles(result, blazorPublishDirectory,
                serviceWorkerPath: Path.Combine("serviceworkers", "my-service-worker.js"),
                serviceWorkerContent: "// This is the production service worker",
                assetsManifestPath: "custom-service-worker-assets.js");
        }

        [Fact]
        public async Task Publish_HostedApp_WithNoBuild_Works()
        {
            // Arrange
            using var project = ProjectDirectory.Create("blazorhosted", additionalProjects: new[] { "blazorwasm", "razorclasslibrary", });
            var result = await MSBuildProcessManager.DotnetMSBuild(project, "Build");

            Assert.BuildPassed(result);

            result = await MSBuildProcessManager.DotnetMSBuild(project, "Publish", "/p:NoBuild=true");

            var publishDirectory = project.PublishOutputDirectory;
            // Make sure the main project exists
            Assert.FileExists(result, publishDirectory, "blazorhosted.dll");

            var blazorPublishDirectory = Path.Combine(publishDirectory, "wwwroot");
            Assert.FileExists(result, blazorPublishDirectory, "_framework", "blazor.boot.json");
            Assert.FileExists(result, blazorPublishDirectory, "_framework", "dotnet.wasm");
            Assert.FileExists(result, blazorPublishDirectory, "_framework", DotNetJsFileName);
            Assert.FileExists(result, blazorPublishDirectory, "_framework", "blazorwasm.dll");
            Assert.FileExists(result, blazorPublishDirectory, "_framework", "System.Text.Json.dll"); // Verify dependencies are part of the output.

            // Verify static assets are in the publish directory
            Assert.FileExists(result, blazorPublishDirectory, "index.html");

            // Verify static web assets from referenced projects are copied.
            Assert.FileExists(result, publishDirectory, "wwwroot", "_content", "RazorClassLibrary", "wwwroot", "exampleJsInterop.js");
            Assert.FileExists(result, publishDirectory, "wwwroot", "_content", "RazorClassLibrary", "styles.css");

            // Verify web.config
            Assert.FileExists(result, publishDirectory, "web.config");

            VerifyBootManifestHashes(result, blazorPublishDirectory);
            VerifyServiceWorkerFiles(result, blazorPublishDirectory,
                serviceWorkerPath: Path.Combine("serviceworkers", "my-service-worker.js"),
                serviceWorkerContent: "// This is the production service worker",
                assetsManifestPath: "custom-service-worker-assets.js");
        }

        [Fact]
        public async Task Publish_HostedApp_VisualStudio()
        {
            // Simulates publishing the same way VS does by setting BuildProjectReferences=false.
            // Arrange
            using var project = ProjectDirectory.Create("blazorhosted", additionalProjects: new[] { "blazorwasm", "razorclasslibrary", });
            project.Configuration = "Release";
            var result = await MSBuildProcessManager.DotnetMSBuild(project, "Build", "/p:BuildInsideVisualStudio=true");

            Assert.BuildPassed(result);

            result = await MSBuildProcessManager.DotnetMSBuild(project, "Publish", "/p:BuildProjectReferences=false /p:BuildInsideVisualStudio=true");

            var publishDirectory = project.PublishOutputDirectory;
            // Make sure the main project exists
            Assert.FileExists(result, publishDirectory, "blazorhosted.dll");

            var blazorPublishDirectory = Path.Combine(publishDirectory, "wwwroot");
            Assert.FileExists(result, blazorPublishDirectory, "_framework", "blazor.boot.json");
            Assert.FileExists(result, blazorPublishDirectory, "_framework", "dotnet.wasm");
            Assert.FileExists(result, blazorPublishDirectory, "_framework", DotNetJsFileName);
            Assert.FileExists(result, blazorPublishDirectory, "_framework", "blazorwasm.dll");
            Assert.FileExists(result, blazorPublishDirectory, "_framework", "System.Text.Json.dll"); // Verify dependencies are part of the output.

            // Verify static assets are in the publish directory
            Assert.FileExists(result, blazorPublishDirectory, "index.html");

            // Verify static web assets from referenced projects are copied.
            Assert.FileExists(result, publishDirectory, "wwwroot", "_content", "RazorClassLibrary", "wwwroot", "exampleJsInterop.js");
            Assert.FileExists(result, publishDirectory, "wwwroot", "_content", "RazorClassLibrary", "styles.css");

            // Verify compression works
            Assert.FileExists(result, blazorPublishDirectory, "_framework", "dotnet.wasm.br");
            Assert.FileExists(result, blazorPublishDirectory, "_framework", "blazorwasm.dll.br");
            Assert.FileExists(result, blazorPublishDirectory, "_framework", "RazorClassLibrary.dll.br");
            Assert.FileExists(result, blazorPublishDirectory, "_framework", "System.Text.Json.dll.br");

            // Verify web.config
            Assert.FileExists(result, publishDirectory, "web.config");

            VerifyBootManifestHashes(result, blazorPublishDirectory);
            VerifyServiceWorkerFiles(result, blazorPublishDirectory,
                serviceWorkerPath: Path.Combine("serviceworkers", "my-service-worker.js"),
                serviceWorkerContent: "// This is the production service worker",
                assetsManifestPath: "custom-service-worker-assets.js");
        }

        // Regression test to verify satellite assemblies from the blazor app are copied to the published app's wwwroot output directory as
        // part of publishing in VS
        [Fact]
<<<<<<< HEAD
        [QuarantinedTest]
=======
        [QuarantinedTest("https://github.com/dotnet/aspnetcore/issues/23397")]
>>>>>>> 4b3fcaf7
        public async Task Publish_HostedApp_VisualStudio_WithSatelliteAssemblies()
        {
            // Simulates publishing the same way VS does by setting BuildProjectReferences=false.
            // Arrange
            using var project = ProjectDirectory.Create("blazorhosted", additionalProjects: new[] { "blazorwasm", "razorclasslibrary", "classlibrarywithsatelliteassemblies" });
            var blazorwasmProjectDirectory = Path.Combine(project.DirectoryPath, "..", "blazorwasm");

            // Setup the blazorwasm app to have it's own satellite assemblies as well as transitively imported satellite assemblies.
            var resxfileInProject = Path.Combine(blazorwasmProjectDirectory, "Resources.ja.resx.txt");
            File.Move(resxfileInProject, Path.Combine(blazorwasmProjectDirectory, "Resource.ja.resx"));

            var blazorwasmProjFile = Path.Combine(blazorwasmProjectDirectory, "blazorwasm.csproj");
            var existing = File.ReadAllText(blazorwasmProjFile);
            var updatedContent = @"
        <PropertyGroup>
            <DefineConstants>$(DefineConstants);REFERENCE_classlibrarywithsatelliteassemblies</DefineConstants>
        </PropertyGroup>
        <ItemGroup>
            <ProjectReference Include=""..\classlibrarywithsatelliteassemblies\classlibrarywithsatelliteassemblies.csproj"" />
        </ItemGroup>";
            var updated = existing.Replace("<!-- Test Placeholder -->", updatedContent);
            File.WriteAllText(blazorwasmProjFile, updated);

            var result = await MSBuildProcessManager.DotnetMSBuild(project, "Build", $"/restore");

            Assert.BuildPassed(result);

            result = await MSBuildProcessManager.DotnetMSBuild(project, "Publish", "/p:BuildProjectReferences=false");

            var publishDirectory = project.PublishOutputDirectory;
            // Make sure the main project exists
            Assert.FileExists(result, publishDirectory, "blazorhosted.dll");

            var blazorPublishDirectory = Path.Combine(publishDirectory, "wwwroot");
            Assert.FileExists(result, blazorPublishDirectory, "_framework", "blazor.boot.json");
            Assert.FileExists(result, blazorPublishDirectory, "_framework", "ja", "blazorwasm.resources.dll");
            Assert.FileExists(result, blazorPublishDirectory, "_framework", "fr", "Microsoft.CodeAnalysis.resources.dll");

            var bootJson = Path.Combine(project.DirectoryPath, blazorPublishDirectory, "_framework", "blazor.boot.json");
            var bootJsonFile = JsonSerializer.Deserialize<BootJsonData>(File.ReadAllText(bootJson), new JsonSerializerOptions { PropertyNameCaseInsensitive = true });
            var satelliteResources = bootJsonFile.resources.satelliteResources;

            Assert.Contains("es-ES", satelliteResources.Keys);
            Assert.Contains("es-ES/classlibrarywithsatelliteassemblies.resources.dll", satelliteResources["es-ES"].Keys);
            Assert.Contains("fr", satelliteResources.Keys);
            Assert.Contains("fr/Microsoft.CodeAnalysis.CSharp.resources.dll", satelliteResources["fr"].Keys);
            Assert.Contains("ja", satelliteResources.Keys);
            Assert.Contains("ja/blazorwasm.resources.dll", satelliteResources["ja"].Keys);

            VerifyServiceWorkerFiles(result, blazorPublishDirectory,
                serviceWorkerPath: Path.Combine("serviceworkers", "my-service-worker.js"),
                serviceWorkerContent: "// This is the production service worker",
                assetsManifestPath: "custom-service-worker-assets.js");
        }

        [Fact]
        public async Task Publish_HostedApp_WithRid_Works()
        {
            // Arrange
            using var project = ProjectDirectory.Create("blazorhosted-rid", additionalProjects: new[] { "blazorwasm", "razorclasslibrary", });
            project.RuntimeIdentifier = "linux-x64";
            var result = await MSBuildProcessManager.DotnetMSBuild(project, "Publish");

            Assert.BuildPassed(result);

            var publishDirectory = project.PublishOutputDirectory;
            // Make sure the main project exists
            Assert.FileExists(result, publishDirectory, "blazorhosted-rid.dll");
            Assert.FileExists(result, publishDirectory, "libhostfxr.so"); // Verify that we're doing a self-contained deployment

            Assert.FileExists(result, publishDirectory, "RazorClassLibrary.dll");
            Assert.FileExists(result, publishDirectory, "blazorwasm.dll");

            var blazorPublishDirectory = Path.Combine(publishDirectory, "wwwroot");
            Assert.FileExists(result, blazorPublishDirectory, "_framework", "blazor.boot.json");
            Assert.FileExists(result, blazorPublishDirectory, "_framework", "blazor.webassembly.js");
            Assert.FileExists(result, blazorPublishDirectory, "_framework", "dotnet.wasm");
            Assert.FileExists(result, blazorPublishDirectory, "_framework", DotNetJsFileName);
            Assert.FileExists(result, blazorPublishDirectory, "_framework", "blazorwasm.dll");
            Assert.FileExists(result, blazorPublishDirectory, "_framework", "System.Text.Json.dll"); // Verify dependencies are part of the output.

            // Verify project references appear as static web assets
            Assert.FileExists(result, blazorPublishDirectory, "_framework", "RazorClassLibrary.dll");
            // Also verify project references to the server project appear in the publish output
            Assert.FileExists(result, publishDirectory, "RazorClassLibrary.dll");

            // Verify static assets are in the publish directory
            Assert.FileExists(result, blazorPublishDirectory, "index.html");

            // Verify static web assets from referenced projects are copied.
            Assert.FileExists(result, publishDirectory, "wwwroot", "_content", "RazorClassLibrary", "wwwroot", "exampleJsInterop.js");
            Assert.FileExists(result, publishDirectory, "wwwroot", "_content", "RazorClassLibrary", "styles.css");

            // Verify web.config
            Assert.FileExists(result, publishDirectory, "web.config");

            VerifyBootManifestHashes(result, blazorPublishDirectory);

            // Verify compression works
            Assert.FileExists(result, blazorPublishDirectory, "_framework", "dotnet.wasm.br");
            Assert.FileExists(result, blazorPublishDirectory, "_framework", "blazorwasm.dll.br");
            Assert.FileExists(result, blazorPublishDirectory, "_framework", "RazorClassLibrary.dll.br");
            Assert.FileExists(result, blazorPublishDirectory, "_framework", "System.Text.Json.dll.br");

            Assert.FileExists(result, blazorPublishDirectory, "_framework", "dotnet.wasm.gz");
            Assert.FileExists(result, blazorPublishDirectory, "_framework", "blazorwasm.dll.gz");
            Assert.FileExists(result, blazorPublishDirectory, "_framework", "RazorClassLibrary.dll.gz");
            Assert.FileExists(result, blazorPublishDirectory, "_framework", "System.Text.Json.dll.gz");

            VerifyServiceWorkerFiles(result, blazorPublishDirectory,
                serviceWorkerPath: Path.Combine("serviceworkers", "my-service-worker.js"),
                serviceWorkerContent: "// This is the production service worker",
                assetsManifestPath: "custom-service-worker-assets.js");
        }

        private static void AddWasmProjectContent(ProjectDirectory project, string content)
        {
            var path = Path.Combine(project.SolutionPath, "blazorwasm", "blazorwasm.csproj");
            var existing = File.ReadAllText(path);
            var updated = existing.Replace("<!-- Test Placeholder -->", content);
            File.WriteAllText(path, updated);
        }

        private static void AddFileToProject(ProjectDirectory project, string filename, string content)
        {
            var path = Path.Combine(project.DirectoryPath, filename);
            File.WriteAllText(path, content);
        }

        private static void VerifyBootManifestHashes(MSBuildResult result, string blazorPublishDirectory)
        {
            var bootManifestResolvedPath = Assert.FileExists(result, blazorPublishDirectory, "_framework", "blazor.boot.json");
            var bootManifestJson = File.ReadAllText(bootManifestResolvedPath);
            var bootManifest = JsonSerializer.Deserialize<BootJsonData>(bootManifestJson);

            VerifyBootManifestHashes(result, blazorPublishDirectory, bootManifest.resources.assembly);
            VerifyBootManifestHashes(result, blazorPublishDirectory, bootManifest.resources.runtime);

            if (bootManifest.resources.pdb != null)
            {
                VerifyBootManifestHashes(result, blazorPublishDirectory, bootManifest.resources.pdb);
            }

            if (bootManifest.resources.satelliteResources != null)
            {
                foreach (var resourcesForCulture in bootManifest.resources.satelliteResources.Values)
                {
                    VerifyBootManifestHashes(result, blazorPublishDirectory, resourcesForCulture);
                }
            }

            static void VerifyBootManifestHashes(MSBuildResult result, string blazorPublishDirectory, ResourceHashesByNameDictionary resources)
            {
                foreach (var (name, hash) in resources)
                {
                    var relativePath = Path.Combine(blazorPublishDirectory, "_framework", name);
                    Assert.FileHashEquals(result, relativePath, ParseWebFormattedHash(hash));
                }
            }

            static string ParseWebFormattedHash(string webFormattedHash)
            {
                Assert.StartsWith("sha256-", webFormattedHash);
                return webFormattedHash.Substring(7);
            }
        }


        private void VerifyTypeGranularTrimming(MSBuildResult result, string blazorPublishDirectory)
        {
            var loggingAssemblyPath = Path.Combine(blazorPublishDirectory, "_framework", "Microsoft.Extensions.Logging.Abstractions.dll");
            Assert.FileExists(result, loggingAssemblyPath);

            // ILogger is referenced by the app, so we expect it to be preserved
            Assert.AssemblyContainsType(result, loggingAssemblyPath, "Microsoft.Extensions.Logging.ILogger");
            // LogLevel is referenced by ILogger and therefore must be preserved.
            Assert.AssemblyContainsType(result, loggingAssemblyPath, "Microsoft.Extensions.Logging.LogLevel");

            // NullLogger is not referenced by the app, and should be trimmed.
            Assert.AssemblyDoesNotContainType(result, loggingAssemblyPath, "Microsoft.Extensions.Logging.Abstractions.NullLogger");
        }

        private static BootJsonData ReadBootJsonData(MSBuildResult result, string path)
        {
            return JsonSerializer.Deserialize<BootJsonData>(
                File.ReadAllText(Path.Combine(result.Project.DirectoryPath, path)),
                new JsonSerializerOptions { PropertyNameCaseInsensitive = true });
        }
    }
}<|MERGE_RESOLUTION|>--- conflicted
+++ resolved
@@ -357,11 +357,7 @@
         }
 
         [Fact]
-<<<<<<< HEAD
-        [QuarantinedTest]
-=======
         [QuarantinedTest("https://github.com/dotnet/aspnetcore/issues/23397")]
->>>>>>> 4b3fcaf7
         public async Task Publish_HostedApp_WithSatelliteAssemblies()
         {
             // Arrange
@@ -554,11 +550,7 @@
         // Regression test to verify satellite assemblies from the blazor app are copied to the published app's wwwroot output directory as
         // part of publishing in VS
         [Fact]
-<<<<<<< HEAD
-        [QuarantinedTest]
-=======
         [QuarantinedTest("https://github.com/dotnet/aspnetcore/issues/23397")]
->>>>>>> 4b3fcaf7
         public async Task Publish_HostedApp_VisualStudio_WithSatelliteAssemblies()
         {
             // Simulates publishing the same way VS does by setting BuildProjectReferences=false.
