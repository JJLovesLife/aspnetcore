// Copyright (c) .NET Foundation. All rights reserved.
// Licensed under the Apache License, Version 2.0. See License.txt in the project root for license information.

using System;
using System.Text;
using Microsoft.AspNetCore.Server.Kestrel.Core.Internal.Infrastructure;

namespace Microsoft.AspNetCore.HttpSys.Internal
{
    internal static class HeaderEncoding
    {
        private static readonly Encoding Encoding = new UTF8Encoding(encoderShouldEmitUTF8Identifier: false, throwOnInvalidBytes: false);

        internal static unsafe string GetString(byte* pBytes, int byteCount, bool useLatin1)
        {
<<<<<<< HEAD
            return Encoding.GetString(new ReadOnlySpan<byte>(pBytes, byteCount));
=======
            if (useLatin1)
            {
                return new Span<byte>(pBytes, byteCount).GetLatin1StringNonNullCharacters();
            }
            else
            {
                return new Span<byte>(pBytes, byteCount).GetAsciiOrUTF8StringNonNullCharacters(Encoding);
            }
>>>>>>> 8e52f698
        }

        internal static byte[] GetBytes(string myString)
        {
            return Encoding.GetBytes(myString);
        }
    }
}<|MERGE_RESOLUTION|>--- conflicted
+++ resolved
@@ -13,18 +13,14 @@
 
         internal static unsafe string GetString(byte* pBytes, int byteCount, bool useLatin1)
         {
-<<<<<<< HEAD
-            return Encoding.GetString(new ReadOnlySpan<byte>(pBytes, byteCount));
-=======
             if (useLatin1)
             {
-                return new Span<byte>(pBytes, byteCount).GetLatin1StringNonNullCharacters();
+                return new ReadOnlySpan<byte>(pBytes, byteCount).GetLatin1StringNonNullCharacters();
             }
             else
             {
-                return new Span<byte>(pBytes, byteCount).GetAsciiOrUTF8StringNonNullCharacters(Encoding);
+                return new ReadOnlySpan<byte>(pBytes, byteCount).GetAsciiOrUTF8StringNonNullCharacters(Encoding);
             }
->>>>>>> 8e52f698
         }
 
         internal static byte[] GetBytes(string myString)
