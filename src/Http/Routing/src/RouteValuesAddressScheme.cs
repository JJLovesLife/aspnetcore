--- conflicted
+++ resolved
@@ -10,19 +10,11 @@
 
 namespace Microsoft.AspNetCore.Routing
 {
-<<<<<<< HEAD
-    internal class RouteValuesAddressScheme : IEndpointAddressScheme<RouteValuesAddress>, IDisposable
-    {
-        private readonly DataSourceDependentCache<StateEntry> _cache;
-   
-        public RouteValuesAddressScheme(EndpointDataSource dataSource)
-=======
     internal sealed class RouteValuesAddressScheme : IEndpointAddressScheme<RouteValuesAddress>, IDisposable
     {
         private readonly DataSourceDependentCache<StateEntry> _cache;
 
-        public RouteValuesAddressScheme(CompositeEndpointDataSource dataSource)
->>>>>>> dce7a3a1
+        public RouteValuesAddressScheme(EndpointDataSource dataSource)
         {
             _cache = new DataSourceDependentCache<StateEntry>(dataSource, Initialize);
         }
@@ -149,7 +141,7 @@
         }
 
         private OutboundRouteEntry CreateOutboundRouteEntry(
-            RouteEndpoint endpoint, 
+            RouteEndpoint endpoint,
             IReadOnlyDictionary<string, object> requiredValues,
             string routeName)
         {
